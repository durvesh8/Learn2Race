--- conflicted
+++ resolved
@@ -12,14 +12,7 @@
 if __name__ == "__main__":
     # Build environment
     env = build_env()
-<<<<<<< HEAD
     runner = create_configurable("config_files/example_sac/runner.yaml", NameToSourcePath.runner)
-=======
-    if len(sys.argv) > 3:
-        runner = SACRunner(env, sys.argv[3])
-    else:
-        runner = SACRunner(env)
->>>>>>> 672699f5
 
     with open(
         f"{runner.agent.model_save_path}/{runner.exp_config['experiment_name']}/git_config",
