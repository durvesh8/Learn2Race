--- conflicted
+++ resolved
@@ -41,11 +41,7 @@
         update_model_every: int,
         eval_every: int,
         max_episode_length: int,
-<<<<<<< HEAD
-=======
-        api_key: str,
         use_container: bool = True,
->>>>>>> 2ea9aa10
         ):
         super().__init__()
         # Moved initialzation of env to run to allow for yamlization of this class.
@@ -91,7 +87,6 @@
         )
         self.encoder.to(DEVICE)
 
-<<<<<<< HEAD
         ## BUFFER Declaration
         if(not self.agent.load_checkpoint):
             self.replay_buffer = create_configurable(
@@ -109,7 +104,6 @@
             self.best_ret = running_vars["current_best_ret"]
             self.last_saved_episode = running_vars["last_saved_episode"]
             self.replay_buffer = running_vars["buffer"]
-=======
 
         
 
@@ -117,7 +111,6 @@
             self.env_wrapped = EnvContainer(self.encoder)
         else:
             self.env_wrapped = None
->>>>>>> 2ea9aa10
 
         ## WANDB Declaration
         '''self.wandb_logger = None
@@ -136,18 +129,11 @@
         for ep_number in range(self.last_saved_episode + 1, self.num_test_episodes + self.last_saved_episode + 1):
 
             done = False
-<<<<<<< HEAD
-            obs = env.reset(random_pos=True)
-            speeds_xyz = obs["pose"][3:6]
-            speed = torch.tensor(np.sqrt(np.square(speeds_xyz[0]) + np.square(speeds_xyz[1]) + np.square(speeds_xyz[2]))).reshape((-1,1)).float().to(DEVICE)
-            obs = obs["images"]["CameraFrontRGB"]
-=======
             if self.env_wrapped:
                 obs_encoded = self.env_wrapped.reset(True,env)
             else:
                 obs_encoded = env.reset()
 
->>>>>>> 2ea9aa10
 
             ep_ret = 0
             total_reward = 0
@@ -159,6 +145,8 @@
                     obs_encoded_new, reward, done, info = self.env_wrapped.step(action)
                 else:
                     obs_encoded_new, reward, done, info = env.step(action)
+                
+                ep_ret += reward
                 #self.file_logger.log(f"reward: {reward}")
                 self.replay_buffer.store(
                     obs_encoded, action, reward, obs_encoded_new, done
