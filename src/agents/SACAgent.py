"""This is OpenAI' Spinning Up PyTorch implementation of Soft-Actor-Critic with
minor adjustments.
For the official documentation, see below:
https://spinningup.openai.com/en/latest/algorithms/sac.html#documentation-pytorch-version
Source:
https://github.com/openai/spinningup/blob/master/spinup/algos/pytorch/sac/sac.py
"""
import itertools
from multiprocessing.sharedctypes import Value
import queue, threading
from copy import deepcopy

import torch
import numpy as np
from gym.spaces import Box
from torch.optim import Adam

from src.agents.base import BaseAgent
from src.config.yamlize import yamlize
from src.deprecated.network import ActorCritic
<<<<<<< HEAD
#from src.encoders.VAE import VAE
=======
from src.encoders.vae import VAE
>>>>>>> b8690010
from src.utils.utils import RecordExperience

from src.constants import DEVICE

from src.config.parser import read_config
from src.config.schema import agent_schema

from src.utils.envwrapper import EnvContainer


@yamlize
class SACAgent(BaseAgent):
    """Adopted from https://github.com/learn-to-race/l2r/blob/main/l2r/baselines/rl/sac.py"""

    def __init__(
        self,
        steps_to_sample_randomly: int,
        record_dir: str,
        track_name: str,
        experiment_name: str,
        gamma: float,
        alpha: float,
        polyak: float,
        make_random_actions: bool,
        checkpoint: str,
        load_checkpoint: bool,
        model_save_path: str,
        lr: float,
    ):
        super(SACAgent, self).__init__()

        self.steps_to_sample_randomly = steps_to_sample_randomly
        self.record_dir = record_dir
        self.track_name = track_name
        self.experiment_name = experiment_name
        self.gamma = gamma
        self.alpha = alpha
        self.polyak = polyak
        self.make_random_actions = make_random_actions
        self.checkpoint = checkpoint
        self.load_checkpoint = load_checkpoint
        self.model_save_path = model_save_path
        self.lr = lr

        self.save_episodes = True
        self.episode_num = 0
        self.best_ret = 0
        self.t = 0
        self.deterministic = False
        self.atol = 1e-3
        self.store_from_safe = False
        self.pi_scheduler = None
        self.t_start = 0
        self.best_pct = 0

        # This is important: it allows child classes (that extend this one) to "push up" information
        # that this parent class should log
        self.metadata = {}
        self.record = {"transition_actor": ""}

        self.action_space = Box(-1, 1, (2,))
        self.act_dim = self.action_space.shape[0]
        self.obs_dim = 32

        self.actor_critic = ActorCritic(
            self.obs_dim,
            self.action_space,
            None,
            latent_dims=self.obs_dim,
            device=DEVICE,
        )

        if self.checkpoint and self.load_checkpoint:
            self.load_model(self.checkpoint)

        self.actor_critic_target = deepcopy(self.actor_critic)

        self.q_params = itertools.chain(
            self.actor_critic.q1.parameters(), self.actor_critic.q2.parameters()
        )

        # Set up optimizers for policy and q-function
        self.pi_optimizer = Adam(self.actor_critic.policy.parameters(), lr=self.lr)
        self.q_optimizer = Adam(self.q_params, lr=self.lr)
        self.pi_scheduler = torch.optim.lr_scheduler.StepLR(
            self.pi_optimizer, 1, gamma=0.5
        )

        # Freeze target networks with respect to optimizers (only update via polyak averaging)
        for p in self.actor_critic_target.parameters():
            p.requires_grad = False

    def select_action(self, obs, encode=False):
        # Until start_steps have elapsed, randomly sample actions
        # from a uniform distribution for better exploration. Afterwards,
        # use the learned policy.
        if self.t > self.steps_to_sample_randomly:
            a = self.actor_critic.act(obs.to(DEVICE), self.deterministic)
            a = a  # numpy array...
            self.record["transition_actor"] = "learner"
        else:
            a = self.action_space.sample()
            self.record["transition_actor"] = "random"
        self.t = self.t + 1
        return a

    def register_reset(self, obs) -> np.array:
        """
        Same input/output as select_action, except this method is called at episodal reset.
        """
        # camera, features, state = obs
        self.deterministic = True
        self.t = 1e6

    def load_model(self, path):
        self.actor_critic.load_state_dict(torch.load(path))

    def save_model(self, path):
        torch.save(self.actor_critic.state_dict(), path)

    def setup_experience_recorder(self, file_logger):
        self.save_queue = queue.Queue()
        self.save_batch_size = 256
        self.record_experience = RecordExperience(
            self.record_dir,
            self.track_name,
            self.experiment_name,
            file_logger,
            self,
        )  ##When called in the runner make sure to add the file logger from the logger object
        self.save_thread = threading.Thread(target=self.record_experience.save_thread)
        self.save_thread.start()

    def compute_loss_q(self, data):

        """Set up function for computing SAC Q-losses."""
        o, a, r, o2, d = (
            data["obs"],
            data["act"],
            data["rew"],
            data["obs2"],
            data["done"],
        )

        q1 = self.actor_critic.q1(o, a)
        q2 = self.actor_critic.q2(o, a)

        # Bellman backup for Q functions
        with torch.no_grad():
            # Target actions come from *current* policy
            a2, logp_a2 = self.actor_critic.pi(o2)

            # Target Q-values
            q1_pi_targ = self.actor_critic_target.q1(o2, a2)
            q2_pi_targ = self.actor_critic_target.q2(o2, a2)
            q_pi_targ = torch.min(q1_pi_targ, q2_pi_targ)
            backup = r + self.gamma * (1 - d) * (q_pi_targ - self.alpha * logp_a2)

        # MSE loss against Bellman backup
        loss_q1 = ((q1 - backup) ** 2).mean()
        loss_q2 = ((q2 - backup) ** 2).mean()
        loss_q = loss_q1 + loss_q2

        # Useful info for logging
        q_info = dict(
            Q1Vals=q1.detach().cpu().numpy(), Q2Vals=q2.detach().cpu().numpy()
        )

        return loss_q, q_info

    def compute_loss_pi(self, data):
        """Set up function for computing SAC pi loss."""
        o = data["obs"]
        pi, logp_pi = self.actor_critic.pi(o)
        q1_pi = self.actor_critic.q1(o, pi)
        q2_pi = self.actor_critic.q2(o, pi)
        q_pi = torch.min(q1_pi, q2_pi)

        # Entropy-regularized policy loss
        loss_pi = (self.alpha * logp_pi - q_pi).mean()

        # Useful info for logging
        pi_info = dict(LogPi=logp_pi.detach().cpu().numpy())

        return loss_pi, pi_info

    def update(self, data):
        # First run one gradient descent step for Q1 and Q2
        self.q_optimizer.zero_grad()
        loss_q, q_info = self.compute_loss_q(data)
        loss_q.backward()
        self.q_optimizer.step()

        # Freeze Q-networks so you don't waste computational effort
        # computing gradients for them during the policy learning step.
        for p in self.q_params:
            p.requires_grad = False

        # Next run one gradient descent step for pi.
        self.pi_optimizer.zero_grad()
        loss_pi, pi_info = self.compute_loss_pi(data)
        loss_pi.backward()
        self.pi_optimizer.step()

        # Unfreeze Q-networks so you can optimize it at next DDPG step.
        for p in self.q_params:
            p.requires_grad = True

        # Finally, update target networks by polyak averaging.
        with torch.no_grad():
            for p, p_targ in zip(
                self.actor_critic.parameters(), self.actor_critic_target.parameters()
            ):
                # NB: We use an in-place operations "mul_", "add_" to update target
                # params, as opposed to "mul" and "add", which would make new tensors.
                p_targ.data.mul_(self.polyak)
                p_targ.data.add_((1 - self.polyak) * p.data)

    ####

    def update_best_pct_complete(self, info):
        if self.best_pct < info["metrics"]["pct_complete"]:
            for cutoff in [93, 100]:
                if (self.best_pct < cutoff) & (
                    info["metrics"]["pct_complete"] >= cutoff
                ):
                    self.pi_scheduler.step()
            self.best_pct = info["metrics"]["pct_complete"]

    def add_experience(
        self,
        action,
        camera,
        next_camera,
        done,
        env,
        feature,
        next_feature,
        info,
        reward,
        state,
        next_state,
        step,
    ):
        self.recording = {
            "step": step,
            "nearest_idx": env.nearest_idx,
            "camera": camera,
            "feature": feature.detach().cpu().numpy(),
            "state": state,
            "action_taken": action,
            "next_camera": next_camera,
            "next_feature": next_feature.detach().cpu().numpy(),
            "next_state": next_state,
            "reward": reward,
            "episode": self.episode_num,
            "stage": "training",
            "done": done,
            "transition_actor": self.record["transition_actor"],
            "metadata": info,
        }
        return self.recording

    """def log_val_metrics_to_tensorboard(self, info, ep_ret, n_eps, n_val_steps):
        self.tb_logger.add_scalar("val/episodic_return", ep_ret, n_eps)
        self.tb_logger.add_scalar("val/ep_n_steps", n_val_steps, n_eps)

        try:
            self.tb_logger.add_scalar(
                "val/ep_pct_complete", info["metrics"]["pct_complete"], n_eps
            )
            self.tb_logger.add_scalar(
                "val/ep_total_time", info["metrics"]["total_time"], n_eps
            )
            self.tb_logger.add_scalar(
                "val/ep_total_distance", info["metrics"]["total_distance"], n_eps
            )
            self.tb_logger.add_scalar(
                "val/ep_avg_speed", info["metrics"]["average_speed_kph"], n_eps
            )
            self.tb_logger.add_scalar(
                "val/ep_avg_disp_err",
                info["metrics"]["average_displacement_error"],
                n_eps,
            )
            self.tb_logger.add_scalar(
                "val/ep_traj_efficiency",
                info["metrics"]["trajectory_efficiency"],
                n_eps,
            )
            self.tb_logger.add_scalar(
                "val/ep_traj_admissibility",
                info["metrics"]["trajectory_admissibility"],
                n_eps,
            )
            self.tb_logger.add_scalar(
                "val/movement_smoothness",
                info["metrics"]["movement_smoothness"],
                n_eps,
            )
        except:
            pass

        # TODO: Find a better way: requires knowledge of child class API :(
        if "safety_info" in self.metadata:
            self.tb_logger.add_scalar(
                "val/ep_interventions",
                self.metadata["safety_info"]["ep_interventions"],
                n_eps,
            )

    def log_train_metrics_to_tensorboard(self, ep_ret, t, t_start):
        self.tb_logger.add_scalar("train/episodic_return", ep_ret, self.episode_num)
        self.tb_logger.add_scalar(
            "train/ep_total_time",
            self.metadata["info"]["metrics"]["total_time"],
            self.episode_num,
        )
        self.tb_logger.add_scalar(
            "train/ep_total_distance",
            self.metadata["info"]["metrics"]["total_distance"],
            self.episode_num,
        )
        self.tb_logger.add_scalar(
            "train/ep_avg_speed",
            self.metadata["info"]["metrics"]["average_speed_kph"],
            self.episode_num,
        )
        self.tb_logger.add_scalar(
            "train/ep_avg_disp_err",
            self.metadata["info"]["metrics"]["average_displacement_error"],
            self.episode_num,
        )
        self.tb_logger.add_scalar(
            "train/ep_traj_efficiency",
            self.metadata["info"]["metrics"]["trajectory_efficiency"],
            self.episode_num,
        )
        self.tb_logger.add_scalar(
            "train/ep_traj_admissibility",
            self.metadata["info"]["metrics"]["trajectory_admissibility"],
            self.episode_num,
        )
        self.tb_logger.add_scalar(
            "train/movement_smoothness",
            self.metadata["info"]["metrics"]["movement_smoothness"],
            self.episode_num,
        )
        self.tb_logger.add_scalar("train/ep_n_steps", t - t_start, self.episode_num)"""<|MERGE_RESOLUTION|>--- conflicted
+++ resolved
@@ -18,11 +18,7 @@
 from src.agents.base import BaseAgent
 from src.config.yamlize import yamlize
 from src.deprecated.network import ActorCritic
-<<<<<<< HEAD
-#from src.encoders.VAE import VAE
-=======
 from src.encoders.vae import VAE
->>>>>>> b8690010
 from src.utils.utils import RecordExperience
 
 from src.constants import DEVICE
