--- conflicted
+++ resolved
@@ -6,11 +6,7 @@
   lr: 0.003
   alpha: 0.2
   steps_to_sample_randomly: 1000 # start_steps
-<<<<<<< HEAD
-  checkpoint: '/mnt/checkpoints/state.json'
-=======
   checkpoint: '/mnt/SAC_VAE/best_SAC_VAE_episode_200.statedict'
->>>>>>> 5afe45bd
   load_checkpoint: False
   model_save_path: '/mnt'
   record_dir: '/mnt'
